--- conflicted
+++ resolved
@@ -5,15 +5,11 @@
 STACK_NAME = "OneL-v2"
 
 # Cognito domain name for authentication
-<<<<<<< HEAD
-COGNITO_DOMAIN_NAME = "onel-v2-one-l-auth" 
-=======
-COGNITO_DOMAIN_NAME = "one-l-auth-dv2"
+COGNITO_DOMAIN_NAME = "onel-v2-one-l-auth"
 
 # Google Document AI Configuration - DISABLED
 # The system now uses PyMuPDF for PDF to DOCX conversion
 # Google Document AI code is saved in tools_pymupdf_conversion_backup.py for future reference
 # GOOGLE_CLOUD_PROJECT_ID = "intense-subject-477818-h6"
 # GOOGLE_DOCUMENT_AI_PROCESSOR_ID = "51f27557dca2483d"
-# GOOGLE_DOCUMENT_AI_LOCATION = "us" 
->>>>>>> 5e22ce95
+# GOOGLE_DOCUMENT_AI_LOCATION = "us"