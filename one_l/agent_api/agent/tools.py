--- conflicted
+++ resolved
@@ -643,10 +643,7 @@
             
             # TIER 2: Fuzzy matching (only for unmatched conflicts)
             logger.info(f"APPLY_TIER2: Matches: {matches_found}, Remaining: {len(remaining_conflicts)}")
-<<<<<<< HEAD
-=======
-
->>>>>>> 5db5956f
+
             unmatched_conflicts = remaining_conflicts
             remaining_conflicts = []
             
@@ -750,28 +747,15 @@
             logger.info(f"PARAGRAPH_DISTRIBUTION: {len(paragraphs_with_redlines)} paragraphs redlined: {sorted(paragraphs_with_redlines)}")
         
         # Log final summary
-<<<<<<< HEAD
-        logger.info(f"REDLINE_SUMMARY: {matches_found}/{len(redline_items)} conflicts redlined successfully")
-
-        if failed_matches:
-            logger.warning(f"REDLINING FAILED: {len(failed_matches)} conflicts could not be matched")
-            for failed in failed_matches:
-                logger.warning(f"FAILED TO REDLINE: Clarification ID {failed['clarification_id']} - Text: '{failed['text'][:100]}...'")
-                logger.warning(f"  - Reason: {failed.get('reason', 'No reason provided')}")
-        else:
-            logger.info("REDLINE_SUCCESS: All conflicts redlined successfully")
-
-=======
         if failed_matches:
             logger.warning(f"REDLINING_FAILED: {len(failed_matches)} conflicts could not be matched")
             for failed in failed_matches:
-                logger.warning(f"FAILED_TO_REDLINE: Clarification ID {failed.get('id', 'Unknown')} - Text: '{failed.get('text', '')[:100]}...'")
+                pass
         else:
-            logger.info("REDLINING_SUCCESS: All conflicts successfully redlined")
-        
-        logger.info(f"REDLINE_SUMMARY: {matches_found}/{len(redline_items)} conflicts redlined successfully")
-        
->>>>>>> 5db5956f
+            pass
+        
+        pass
+        
         return {
             "total_paragraphs": total_paragraphs,
             "matches_found": matches_found,
